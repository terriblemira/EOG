--- conflicted
+++ resolved
@@ -1,8 +1,6 @@
 # EOG
 Electrooculography (EOG) signals use BCI technology to detect eye movements. We are using it to setup a gaming platform where you can use eyes to control movements.
 
-<<<<<<< HEAD
-=======
 # Notes for Repository Use
 DO NOT PUSH WITHOUT TESTING FIRST/WHEN BEING UNSURE ABT SOMETHING.
 CREATE A NEW BRANCH FIRST.
@@ -26,7 +24,6 @@
 - WINK FAST (more than once): hitting
 
 
->>>>>>> 68737cbf
 ## Game Glasses
 
 Web-app to host games and more to be controlled by EOG
